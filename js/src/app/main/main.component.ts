--- conflicted
+++ resolved
@@ -67,18 +67,8 @@
 })
 export class MainComponent implements OnInit {
 
-<<<<<<< HEAD
   title$ = this.store.select(getTitle);
 
-  sortReportsBy$ = Observable.combineLatest(
-    this.store.select(getSortTerm),
-    this.store.select(getReports),
-    this.store.select(getSortOrder),
-    sortReports
-  );
-
-=======
->>>>>>> 2e485989
   listReports$ = Observable.combineLatest(
     this.store.select(getReports),
     this.store.select(getReportSearchTerm),
