import { INestedRelatedField, IRelatedField } from '../models/api';
import { State, displayFieldAdapter, filterAdapter } from '../models/reports';
import * as reportActions from '../actions/reports';
import {
  DisplayFieldActions,
  DisplayFieldActionTypes,
} from '../actions/display-field';
import { FilterActions, FilterActionTypes } from '../actions/filter';
<<<<<<< HEAD

export interface State {
  reports: IReport[];
  selectedReport: IReportDetailed | null;
  relatedFields: INestedRelatedField[];
  fields: IField[];
  title: string;
  descriptionInput: string;
  isDistinct: boolean;
  reportPreview?: IReportPreview;
  reportSaved?: Date;
  leftNavIsOpen: boolean;
  rightNavIsOpen: boolean;
  activeTab: number;
  displayFields: EntityState<IDisplayField>;
  filters: EntityState<IFilter>;
  selectedField?: IField;
}

export const displayFieldAdapter: EntityAdapter<
  IDisplayField
> = createEntityAdapter<IDisplayField>({
  sortComparer: (x, y) => x.position - y.position,
  selectId: x => x.position,
});

export const filterAdapter: EntityAdapter<IFilter> = createEntityAdapter({
  sortComparer: (x, y) => x.position - y.position,
  selectId: x => x.position,
});
=======
import * as selectors from '../selectors/reports';
>>>>>>> 81c32965

export const initialState: State = {
  reports: [],
  selectedReport: null,
  relatedFields: [],
  fields: [],
  title: '',
  descriptionInput: '',
  isDistinct: false,
  leftNavIsOpen: false,
  rightNavIsOpen: false,
  activeTab: 0,
  displayFields: displayFieldAdapter.getInitialState(),
  filters: filterAdapter.getInitialState(),
};

export function reducer(
  state = initialState,
  action: reportActions.Actions | DisplayFieldActions | FilterActions
): State {
  switch (action.type) {
    case reportActions.SET_REPORT_LIST: {
      return {
        ...state,
        reports: action.payload,
      };
    }

    case reportActions.GET_REPORT: {
      return {
        ...state,
        selectedReport: null,
        descriptionInput: selectors.getDescriptionInput(initialState),
      };
    }

    case reportActions.GET_TITLE: {
      return {
        ...state,
        title: action.payload,
      };
    }

    case reportActions.TOGGLE_LEFT_NAV: {
      return {
        ...state,
        leftNavIsOpen: !state.leftNavIsOpen,
      };
    }

    case reportActions.TOGGLE_RIGHT_NAV: {
      return {
        ...state,
        rightNavIsOpen:
          state.activeTab === 2 || state.activeTab === 3
            ? false
            : !state.rightNavIsOpen,
      };
    }

    case reportActions.GET_REPORT_SUCCESS: {
      return {
        ...state,
        selectedReport: action.payload,
        relatedFields: selectors.getRelatedFields(initialState),
        fields: selectors.getFields(initialState),
        descriptionInput: action.payload.description,
        isDistinct: action.payload.distinct,
      };
    }

    case reportActions.GET_REPORT_FIELDS_SUCCESS: {
      const relatedFields: INestedRelatedField[] = action.payload.relatedFields.map(
        relatedField => {
          return { ...relatedField, children: [] };
        }
      );
      return {
        ...state,
        relatedFields: relatedFields,
        fields: action.payload.fields,
      };
    }

    case reportActions.GET_FIELDS_SUCCESS: {
      return {
        ...state,
        fields: action.payload,
      };
    }

    case reportActions.GET_RELATED_FIELDS_SUCCESS: {
      return {
        ...state,
        relatedFields: selectors
          .getRelatedFields(state)
          .map(
            populateChildren(
              action.payload.parent,
              action.payload.relatedFields
            )
          ),
      };
    }

    case reportActions.CHANGE_REPORT_DESCRIPTION: {
      return {
        ...state,
        descriptionInput: action.payload,
      };
    }

    case reportActions.TOGGLE_REPORT_DISTINCT: {
      return {
        ...state,
        isDistinct:
          action.payload !== undefined ? action.payload : !state.isDistinct,
      };
    }

    case reportActions.EDIT_REPORT_SUCCESS: {
      return {
        ...state,
        selectedReport: action.payload,
        descriptionInput: action.payload.description,
        isDistinct: action.payload.distinct,
        reportSaved: new Date(),
      };
    }

    case reportActions.GENERATE_PREVIEW_SUCCESS: {
      return {
        ...state,
        reportPreview: action.payload,
      };
    }

    case reportActions.DELETE_REPORT_SUCCESS: {
      return {
        ...state,
        reports: state.reports.filter(r => r.id !== action.reportId),
        selectedReport: selectors.getSelectedReport(initialState),
      };
    }

    case reportActions.DOWNLOAD_EXPORTED_REPORT: {
      return {
        ...state,
        selectedReport: {
          ...selectors.getSelectedReport(state),
          report_file: action.payload,
          report_file_creation: new Date().toISOString(),
        },
      };
    }

<<<<<<< HEAD
=======
    case reportActions.SET_REPORT_SEARCH_TEXT: {
      return {
        ...state,
        reportSearchText: action.payload,
      };
    }

    case reportActions.SET_FIELD_SEARCH_TEXT: {
      return {
        ...state,
        fieldSearchText: action.payload,
      };
    }

    case reportActions.SET_RELATIONS_SEARCH_TEXT: {
      return {
        ...state,
        relationsSearchText: action.payload,
      };
    }

>>>>>>> 81c32965
    case reportActions.CHANGE_TAB: {
      return {
        ...state,
        activeTab: action.payload,
      };
    }

    case DisplayFieldActionTypes.LOAD_ALL:
      return {
        ...state,
        displayFields: displayFieldAdapter.addAll(
          action.payload,
          selectors.getDisplayFieldsState(state)
        ),
      };

    case DisplayFieldActionTypes.UPDATE_ONE:
      return {
        ...state,
        displayFields: displayFieldAdapter.updateOne(
          action.payload,
          selectors.getDisplayFieldsState(state)
        ),
      };

    case DisplayFieldActionTypes.UPDATE_MANY:
      return {
        ...state,
        displayFields: displayFieldAdapter.updateMany(
          action.payload,
          selectors.getDisplayFieldsState(state)
        ),
      };

    case DisplayFieldActionTypes.DELETE_ONE:
      return {
        ...state,
        displayFields: displayFieldAdapter.removeOne(
          action.payload,
          selectors.getDisplayFieldsState(state)
        ),
      };

    case FilterActionTypes.LOAD_ALL:
      return {
        ...state,
        filters: filterAdapter.addAll(
          action.payload,
          selectors.getFiltersState(state)
        ),
      };

    case FilterActionTypes.UPDATE_ONE:
      return {
        ...state,
        filters: filterAdapter.updateOne(
          action.payload,
          selectors.getFiltersState(state)
        ),
      };

    case FilterActionTypes.UPDATE_MANY:
      return {
        ...state,
        filters: filterAdapter.updateMany(
          action.payload,
          selectors.getFiltersState(state)
        ),
      };

    case FilterActionTypes.DELETE_ONE:
      return {
        ...state,
        filters: filterAdapter.removeOne(
          action.payload,
          selectors.getFiltersState(state)
        ),
      };

    case reportActions.ADD_REPORT_FIELD: {
      switch (selectors.getActiveTab(state)) {
        case 0:
          return {
            ...state,
            displayFields: displayFieldAdapter.addOne(
              {
                ...action.payload,
                position: selectors.getDisplayFieldsCount(state),
                report: selectors.getSelectedReportId(state),
              },
              selectors.getDisplayFieldsState(state)
            ),
          };
        case 1:
          return {
            ...state,
            filters: filterAdapter.addOne(
              {
                ...action.payload,
                position: selectors.getFiltersCount(state),
                report: selectors.getSelectedReportId(state),
                filter_type: 'exact',
              },
              selectors.getFiltersState(state)
            ),
          };

        default:
          return state;
      }
    }

    case reportActions.SELECT_FIELD: {
      return {
        ...state,
        selectedField: action.payload,
      };
    }

    default:
      return state;
  }
}

function populateChildren(parent: IRelatedField, children: IRelatedField[]) {
  return function replaceField(
    field: INestedRelatedField
  ): INestedRelatedField {
    const replacement = { ...field };
    if (field === parent) {
      replacement.children = [...children].map(child => ({
        ...child,
        children: [],
      }));
    } else {
      replacement.children = replacement.children.map(replaceField);
    }
    return replacement;
  };
<<<<<<< HEAD
}

export const getReports = (state: State) => state.reports;
export const getTitle = (state: State) => state.title;
export const getSelectedReport = (state: State) => state.selectedReport;
export const getSelectedReportId = (state: State) => {
  const report = getSelectedReport(state);
  if (report) {
    return report.id;
  }
};
export const getFields = (state: State) => state.fields;
export const getRelatedFields = (state: State) => state.relatedFields;
export const getDescriptionInput = (state: State) => state.descriptionInput;
export const getIsDistinct = (state: State) => state.isDistinct;
export const getPreview = (state: State) => state.reportPreview;
export const getLastSaved = (state: State) => state.reportSaved;
export const getNewReportInfo = (state: State) => {
  const report = getSelectedReport(state);
  if (report) {
    const { name, description, root_model } = report;
    return { name, description, root_model };
  }
};
export const getLastGeneratedReport = createSelector(
  getSelectedReport,
  selectedReport => {
    if (selectedReport) {
      const { report_file, report_file_creation } = selectedReport;
      return { report_file, report_file_creation };
    }
  }
);
export const getLeftNavIsOpen = (state: State) => state.leftNavIsOpen;
export const getRightNavIsOpen = (state: State) => state.rightNavIsOpen;

export const getDisplayFieldsState = (state: State) => state.displayFields;
const {
  selectAll: selectAllDisplayFields,
  selectTotal: selectDisplayFieldsCount,
} = displayFieldAdapter.getSelectors();
export const getDisplayFields = createSelector(
  getDisplayFieldsState,
  selectAllDisplayFields
);
export const getDisplayFieldsCount = createSelector(
  getDisplayFieldsState,
  selectDisplayFieldsCount
);
export const getFiltersState = (state: State) => state.filters;
const {
  selectAll: selectAllFilters,
  selectTotal: selectFiltersCount,
} = filterAdapter.getSelectors();
export const getFilters = createSelector(getFiltersState, selectAllFilters);
export const getFiltersCount = createSelector(
  getFiltersState,
  selectFiltersCount
);
export function getActiveTab(state: State) {
  return state.activeTab;
}

export const getEditedReport = (state: State) => ({
  ...state.selectedReport,
  description: getDescriptionInput(state),
  distinct: getIsDistinct(state),
  displayfield_set: getDisplayFields(state),
  filterfield_set: getFilters(state),
});
export const getSelectedField = (state: State) => state.selectedField;
=======
}
>>>>>>> 81c32965
<|MERGE_RESOLUTION|>--- conflicted
+++ resolved
@@ -6,40 +6,7 @@
   DisplayFieldActionTypes,
 } from '../actions/display-field';
 import { FilterActions, FilterActionTypes } from '../actions/filter';
-<<<<<<< HEAD
-
-export interface State {
-  reports: IReport[];
-  selectedReport: IReportDetailed | null;
-  relatedFields: INestedRelatedField[];
-  fields: IField[];
-  title: string;
-  descriptionInput: string;
-  isDistinct: boolean;
-  reportPreview?: IReportPreview;
-  reportSaved?: Date;
-  leftNavIsOpen: boolean;
-  rightNavIsOpen: boolean;
-  activeTab: number;
-  displayFields: EntityState<IDisplayField>;
-  filters: EntityState<IFilter>;
-  selectedField?: IField;
-}
-
-export const displayFieldAdapter: EntityAdapter<
-  IDisplayField
-> = createEntityAdapter<IDisplayField>({
-  sortComparer: (x, y) => x.position - y.position,
-  selectId: x => x.position,
-});
-
-export const filterAdapter: EntityAdapter<IFilter> = createEntityAdapter({
-  sortComparer: (x, y) => x.position - y.position,
-  selectId: x => x.position,
-});
-=======
 import * as selectors from '../selectors/reports';
->>>>>>> 81c32965
 
 export const initialState: State = {
   reports: [],
@@ -196,30 +163,6 @@
       };
     }
 
-<<<<<<< HEAD
-=======
-    case reportActions.SET_REPORT_SEARCH_TEXT: {
-      return {
-        ...state,
-        reportSearchText: action.payload,
-      };
-    }
-
-    case reportActions.SET_FIELD_SEARCH_TEXT: {
-      return {
-        ...state,
-        fieldSearchText: action.payload,
-      };
-    }
-
-    case reportActions.SET_RELATIONS_SEARCH_TEXT: {
-      return {
-        ...state,
-        relationsSearchText: action.payload,
-      };
-    }
-
->>>>>>> 81c32965
     case reportActions.CHANGE_TAB: {
       return {
         ...state,
@@ -359,78 +302,4 @@
     }
     return replacement;
   };
-<<<<<<< HEAD
-}
-
-export const getReports = (state: State) => state.reports;
-export const getTitle = (state: State) => state.title;
-export const getSelectedReport = (state: State) => state.selectedReport;
-export const getSelectedReportId = (state: State) => {
-  const report = getSelectedReport(state);
-  if (report) {
-    return report.id;
-  }
-};
-export const getFields = (state: State) => state.fields;
-export const getRelatedFields = (state: State) => state.relatedFields;
-export const getDescriptionInput = (state: State) => state.descriptionInput;
-export const getIsDistinct = (state: State) => state.isDistinct;
-export const getPreview = (state: State) => state.reportPreview;
-export const getLastSaved = (state: State) => state.reportSaved;
-export const getNewReportInfo = (state: State) => {
-  const report = getSelectedReport(state);
-  if (report) {
-    const { name, description, root_model } = report;
-    return { name, description, root_model };
-  }
-};
-export const getLastGeneratedReport = createSelector(
-  getSelectedReport,
-  selectedReport => {
-    if (selectedReport) {
-      const { report_file, report_file_creation } = selectedReport;
-      return { report_file, report_file_creation };
-    }
-  }
-);
-export const getLeftNavIsOpen = (state: State) => state.leftNavIsOpen;
-export const getRightNavIsOpen = (state: State) => state.rightNavIsOpen;
-
-export const getDisplayFieldsState = (state: State) => state.displayFields;
-const {
-  selectAll: selectAllDisplayFields,
-  selectTotal: selectDisplayFieldsCount,
-} = displayFieldAdapter.getSelectors();
-export const getDisplayFields = createSelector(
-  getDisplayFieldsState,
-  selectAllDisplayFields
-);
-export const getDisplayFieldsCount = createSelector(
-  getDisplayFieldsState,
-  selectDisplayFieldsCount
-);
-export const getFiltersState = (state: State) => state.filters;
-const {
-  selectAll: selectAllFilters,
-  selectTotal: selectFiltersCount,
-} = filterAdapter.getSelectors();
-export const getFilters = createSelector(getFiltersState, selectAllFilters);
-export const getFiltersCount = createSelector(
-  getFiltersState,
-  selectFiltersCount
-);
-export function getActiveTab(state: State) {
-  return state.activeTab;
-}
-
-export const getEditedReport = (state: State) => ({
-  ...state.selectedReport,
-  description: getDescriptionInput(state),
-  distinct: getIsDistinct(state),
-  displayfield_set: getDisplayFields(state),
-  filterfield_set: getFilters(state),
-});
-export const getSelectedField = (state: State) => state.selectedField;
-=======
-}
->>>>>>> 81c32965
+}