--- conflicted
+++ resolved
@@ -24,8 +24,6 @@
     modified = models.DateField(auto_now=True)
     distinct = models.BooleanField()
     
-<<<<<<< HEAD
-=======
     def get_query(self):
         report = self
         model_class = report.root_model.model_class()
@@ -84,7 +82,6 @@
 
         return objects
     
->>>>>>> 67de4c11
     @models.permalink
     def get_absolute_url(self):
         return ("report_update_view", [str(self.id)])
